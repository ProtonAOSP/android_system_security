/*
 * Copyright (C) 2016 The Android Open Source Project
 *
 * Licensed under the Apache License, Version 2.0 (the "License");
 * you may not use this file except in compliance with the License.
 * You may obtain a copy of the License at
 *
 *      http://www.apache.org/licenses/LICENSE-2.0
 *
 * Unless required by applicable law or agreed to in writing, software
 * distributed under the License is distributed on an "AS IS" BASIS,
 * WITHOUT WARRANTIES OR CONDITIONS OF ANY KIND, either express or implied.
 * See the License for the specific language governing permissions and
 * limitations under the License.
 */

#define LOG_TAG "keystore"

#include "key_store_service.h"
#include "include/keystore/KeystoreArg.h"

#include <fcntl.h>
#include <sys/stat.h>

#include <algorithm>
#include <sstream>

#include <android-base/scopeguard.h>
#include <binder/IInterface.h>
#include <binder/IPCThreadState.h>
#include <binder/IPermissionController.h>
#include <binder/IServiceManager.h>
#include <log/log_event_list.h>

#include <private/android_filesystem_config.h>
#include <private/android_logger.h>

#include <android/hardware/keymaster/3.0/IHwKeymasterDevice.h>

#include "defaults.h"
#include "keystore_attestation_id.h"
#include "keystore_keymaster_enforcement.h"
#include "keystore_utils.h"
#include <keystore/keystore_hidl_support.h>

#include <hardware/hw_auth_token.h>

namespace keystore {

using namespace android;

namespace {

using ::android::binder::Status;
using android::security::KeystoreArg;
using android::security::keymaster::ExportResult;
using android::security::keymaster::KeymasterArguments;
using android::security::keymaster::KeymasterBlob;
using android::security::keymaster::KeymasterCertificateChain;
using android::security::keymaster::OperationResult;
using ConfirmationResponseCode = android::hardware::confirmationui::V1_0::ResponseCode;

constexpr size_t kMaxOperations = 15;
constexpr double kIdRotationPeriod = 30 * 24 * 60 * 60; /* Thirty days, in seconds */
const char* kTimestampFilePath = "timestamp";

struct BIGNUM_Delete {
    void operator()(BIGNUM* p) const { BN_free(p); }
};
typedef std::unique_ptr<BIGNUM, BIGNUM_Delete> Unique_BIGNUM;

bool containsTag(const hidl_vec<KeyParameter>& params, Tag tag) {
    return params.end() != std::find_if(params.begin(), params.end(),
                                        [&](auto& param) { return param.tag == tag; });
}

bool isAuthenticationBound(const hidl_vec<KeyParameter>& params) {
    return !containsTag(params, Tag::NO_AUTH_REQUIRED);
}

std::pair<KeyStoreServiceReturnCode, bool> hadFactoryResetSinceIdRotation() {
    struct stat sbuf;
    if (stat(kTimestampFilePath, &sbuf) == 0) {
        double diff_secs = difftime(time(NULL), sbuf.st_ctime);
        return {ResponseCode::NO_ERROR, diff_secs < kIdRotationPeriod};
    }

    if (errno != ENOENT) {
        ALOGE("Failed to stat \"timestamp\" file, with error %d", errno);
        return {ResponseCode::SYSTEM_ERROR, false /* don't care */};
    }

    int fd = creat(kTimestampFilePath, 0600);
    if (fd < 0) {
        ALOGE("Couldn't create \"timestamp\" file, with error %d", errno);
        return {ResponseCode::SYSTEM_ERROR, false /* don't care */};
    }

    if (close(fd)) {
        ALOGE("Couldn't close \"timestamp\" file, with error %d", errno);
        return {ResponseCode::SYSTEM_ERROR, false /* don't care */};
    }

    return {ResponseCode::NO_ERROR, true};
}

constexpr size_t KEY_ATTESTATION_APPLICATION_ID_MAX_SIZE = 1024;

KeyStoreServiceReturnCode updateParamsForAttestation(uid_t callingUid, AuthorizationSet* params) {
    KeyStoreServiceReturnCode responseCode;
    bool factoryResetSinceIdRotation;
    std::tie(responseCode, factoryResetSinceIdRotation) = hadFactoryResetSinceIdRotation();

    if (!responseCode.isOk()) return responseCode;
    if (factoryResetSinceIdRotation) params->push_back(TAG_RESET_SINCE_ID_ROTATION);

    auto asn1_attestation_id_result = security::gather_attestation_application_id(callingUid);
    if (!asn1_attestation_id_result.isOk()) {
        ALOGE("failed to gather attestation_id");
        return ErrorCode::ATTESTATION_APPLICATION_ID_MISSING;
    }
    std::vector<uint8_t>& asn1_attestation_id = asn1_attestation_id_result;

    /*
     * The attestation application ID cannot be longer than
     * KEY_ATTESTATION_APPLICATION_ID_MAX_SIZE, so we truncate if too long.
     */
    if (asn1_attestation_id.size() > KEY_ATTESTATION_APPLICATION_ID_MAX_SIZE) {
        asn1_attestation_id.resize(KEY_ATTESTATION_APPLICATION_ID_MAX_SIZE);
    }

    params->push_back(TAG_ATTESTATION_APPLICATION_ID, asn1_attestation_id);

    return ResponseCode::NO_ERROR;
}

}  // anonymous namespace

void KeyStoreService::binderDied(const wp<IBinder>& who) {
    auto operations = mOperationMap.getOperationsForToken(who.unsafe_get());
    for (const auto& token : operations) {
        int32_t unused_result;
        abort(token, &unused_result);
    }
    mConfirmationManager->binderDied(who);
}

Status KeyStoreService::getState(int32_t userId, int32_t* aidl_return) {
    if (!checkBinderPermission(P_GET_STATE)) {
        *aidl_return = static_cast<int32_t>(ResponseCode::PERMISSION_DENIED);
        return Status::ok();
    }
    *aidl_return = mKeyStore->getState(userId);
    return Status::ok();
}

Status KeyStoreService::get(const String16& name, int32_t uid, ::std::vector<uint8_t>* item) {
    uid_t targetUid = getEffectiveUid(uid);
    if (!checkBinderPermission(P_GET, targetUid)) {
        // see keystore/keystore.h
        return Status::fromServiceSpecificError(
            static_cast<int32_t>(ResponseCode::PERMISSION_DENIED));
    }

    String8 name8(name);
    Blob keyBlob;
    KeyStoreServiceReturnCode rc =
        mKeyStore->getKeyForName(&keyBlob, name8, targetUid, TYPE_GENERIC);
    if (!rc.isOk()) {
        *item = ::std::vector<uint8_t>();
        // Return empty array if key is not found
        // TODO: consider having returned value nullable or parse exception on the client.
        return Status::fromServiceSpecificError(static_cast<int32_t>(rc));
    }
    auto resultBlob = blob2hidlVec(keyBlob);
    // The static_cast here is needed to prevent a move, forcing a deep copy.
    if (item) *item = static_cast<const hidl_vec<uint8_t>&>(blob2hidlVec(keyBlob));
    return Status::ok();
}

Status KeyStoreService::insert(const String16& name, const ::std::vector<uint8_t>& item,
                               int targetUid, int32_t flags, int32_t* aidl_return) {
    targetUid = getEffectiveUid(targetUid);
    KeyStoreServiceReturnCode result =
        checkBinderPermissionAndKeystoreState(P_INSERT, targetUid, flags & KEYSTORE_FLAG_ENCRYPTED);
    if (!result.isOk()) {
        *aidl_return = static_cast<int32_t>(result);
        return Status::ok();
    }

    String8 name8(name);
    String8 filename(mKeyStore->getKeyNameForUidWithDir(name8, targetUid, ::TYPE_GENERIC));

    Blob keyBlob(&item[0], item.size(), NULL, 0, ::TYPE_GENERIC);
    keyBlob.setEncrypted(flags & KEYSTORE_FLAG_ENCRYPTED);

    *aidl_return =
        static_cast<int32_t>(mKeyStore->put(filename.string(), &keyBlob, get_user_id(targetUid)));
    return Status::ok();
}

Status KeyStoreService::del(const String16& name, int targetUid, int32_t* aidl_return) {
    targetUid = getEffectiveUid(targetUid);
    if (!checkBinderPermission(P_DELETE, targetUid)) {
        *aidl_return = static_cast<int32_t>(ResponseCode::PERMISSION_DENIED);
        return Status::ok();
    }
    String8 name8(name);
    ALOGI("del %s %d", name8.string(), targetUid);
    auto filename = mKeyStore->getBlobFileNameIfExists(name8, targetUid, ::TYPE_ANY);
    if (!filename.isOk()) {
        *aidl_return = static_cast<int32_t>(ResponseCode::KEY_NOT_FOUND);
        return Status::ok();
    }

    ResponseCode result =
        mKeyStore->del(filename.value().string(), ::TYPE_ANY, get_user_id(targetUid));
    if (result != ResponseCode::NO_ERROR) {
        *aidl_return = static_cast<int32_t>(result);
        return Status::ok();
    }

    filename = mKeyStore->getBlobFileNameIfExists(name8, targetUid, ::TYPE_KEY_CHARACTERISTICS);
    if (filename.isOk()) {
        *aidl_return = static_cast<int32_t>(mKeyStore->del(
            filename.value().string(), ::TYPE_KEY_CHARACTERISTICS, get_user_id(targetUid)));
        return Status::ok();
    }
    *aidl_return = static_cast<int32_t>(ResponseCode::NO_ERROR);
    return Status::ok();
}

Status KeyStoreService::exist(const String16& name, int targetUid, int32_t* aidl_return) {
    targetUid = getEffectiveUid(targetUid);
    if (!checkBinderPermission(P_EXIST, targetUid)) {
        *aidl_return = static_cast<int32_t>(ResponseCode::PERMISSION_DENIED);
        return Status::ok();
    }

    auto filename = mKeyStore->getBlobFileNameIfExists(String8(name), targetUid, ::TYPE_ANY);
    *aidl_return = static_cast<int32_t>(filename.isOk() ? ResponseCode::NO_ERROR
                                                        : ResponseCode::KEY_NOT_FOUND);
    return Status::ok();
}

Status KeyStoreService::list(const String16& prefix, int targetUid,
                             ::std::vector<::android::String16>* matches) {
    targetUid = getEffectiveUid(targetUid);
    if (!checkBinderPermission(P_LIST, targetUid)) {
        return Status::fromServiceSpecificError(
            static_cast<int32_t>(ResponseCode::PERMISSION_DENIED));
    }
    const String8 prefix8(prefix);
    String8 filename(mKeyStore->getKeyNameForUid(prefix8, targetUid, TYPE_ANY));
    android::Vector<android::String16> matches_internal;
    if (mKeyStore->list(filename, &matches_internal, get_user_id(targetUid)) !=
        ResponseCode::NO_ERROR) {
        return Status::fromServiceSpecificError(static_cast<int32_t>(ResponseCode::SYSTEM_ERROR));
    }
    matches->clear();
    for (size_t i = 0; i < matches_internal.size(); ++i) {
        matches->push_back(matches_internal[i]);
    }
    return Status::ok();
}

Status KeyStoreService::reset(int32_t* aidl_return) {
    if (!checkBinderPermission(P_RESET)) {
        *aidl_return = static_cast<int32_t>(ResponseCode::PERMISSION_DENIED);
        return Status::ok();
    }

    uid_t callingUid = IPCThreadState::self()->getCallingUid();
    mKeyStore->resetUser(get_user_id(callingUid), false);
    *aidl_return = static_cast<int32_t>(ResponseCode::NO_ERROR);
    return Status::ok();
}

Status KeyStoreService::onUserPasswordChanged(int32_t userId, const String16& password,
                                              int32_t* aidl_return) {
    if (!checkBinderPermission(P_PASSWORD)) {
        *aidl_return = static_cast<int32_t>(ResponseCode::PERMISSION_DENIED);
        return Status::ok();
    }

    const String8 password8(password);
    // Flush the auth token table to prevent stale tokens from sticking
    // around.
    mAuthTokenTable.Clear();

    if (password.size() == 0) {
        ALOGI("Secure lockscreen for user %d removed, deleting encrypted entries", userId);
        mKeyStore->resetUser(userId, true);
        *aidl_return = static_cast<int32_t>(ResponseCode::NO_ERROR);
        return Status::ok();
    } else {
        switch (mKeyStore->getState(userId)) {
        case ::STATE_UNINITIALIZED: {
            // generate master key, encrypt with password, write to file,
            // initialize mMasterKey*.
            *aidl_return = static_cast<int32_t>(mKeyStore->initializeUser(password8, userId));
            return Status::ok();
        }
        case ::STATE_NO_ERROR: {
            // rewrite master key with new password.
            *aidl_return = static_cast<int32_t>(mKeyStore->writeMasterKey(password8, userId));
            return Status::ok();
        }
        case ::STATE_LOCKED: {
            ALOGE("Changing user %d's password while locked, clearing old encryption", userId);
            mKeyStore->resetUser(userId, true);
            *aidl_return = static_cast<int32_t>(mKeyStore->initializeUser(password8, userId));
            return Status::ok();
        }
        }
        *aidl_return = static_cast<int32_t>(ResponseCode::SYSTEM_ERROR);
        return Status::ok();
    }
}

Status KeyStoreService::onUserAdded(int32_t userId, int32_t parentId, int32_t* aidl_return) {
    if (!checkBinderPermission(P_USER_CHANGED)) {
        *aidl_return = static_cast<int32_t>(ResponseCode::PERMISSION_DENIED);
        return Status::ok();
    }

    // Sanity check that the new user has an empty keystore.
    if (!mKeyStore->isEmpty(userId)) {
        ALOGW("New user %d's keystore not empty. Clearing old entries.", userId);
    }
    // Unconditionally clear the keystore, just to be safe.
    mKeyStore->resetUser(userId, false);
    if (parentId != -1) {
        // This profile must share the same master key password as the parent profile. Because the
        // password of the parent profile is not known here, the best we can do is copy the parent's
        // master key and master key file. This makes this profile use the same master key as the
        // parent profile, forever.
        *aidl_return = static_cast<int32_t>(mKeyStore->copyMasterKey(parentId, userId));
        return Status::ok();
    } else {
        *aidl_return = static_cast<int32_t>(ResponseCode::NO_ERROR);
        return Status::ok();
    }
}

Status KeyStoreService::onUserRemoved(int32_t userId, int32_t* aidl_return) {
    if (!checkBinderPermission(P_USER_CHANGED)) {
        *aidl_return = static_cast<int32_t>(ResponseCode::PERMISSION_DENIED);
        return Status::ok();
    }

    mKeyStore->resetUser(userId, false);
    *aidl_return = static_cast<int32_t>(ResponseCode::NO_ERROR);
    return Status::ok();
}

Status KeyStoreService::lock(int32_t userId, int32_t* aidl_return) {
    if (!checkBinderPermission(P_LOCK)) {
        *aidl_return = static_cast<int32_t>(ResponseCode::PERMISSION_DENIED);
        return Status::ok();
    }

    State state = mKeyStore->getState(userId);
    if (state != ::STATE_NO_ERROR) {
        ALOGD("calling lock in state: %d", state);
        *aidl_return = static_cast<int32_t>(ResponseCode(state));
        return Status::ok();
    }

    enforcement_policy.set_device_locked(true, userId);
    mKeyStore->lock(userId);
    *aidl_return = static_cast<int32_t>(ResponseCode::NO_ERROR);
    return Status::ok();
}

Status KeyStoreService::unlock(int32_t userId, const String16& pw, int32_t* aidl_return) {
    if (!checkBinderPermission(P_UNLOCK)) {
        *aidl_return = static_cast<int32_t>(ResponseCode::PERMISSION_DENIED);
        return Status::ok();
    }

    State state = mKeyStore->getState(userId);
    if (state != ::STATE_LOCKED) {
        switch (state) {
        case ::STATE_NO_ERROR:
            ALOGI("calling unlock when already unlocked, ignoring.");
            break;
        case ::STATE_UNINITIALIZED:
            ALOGE("unlock called on uninitialized keystore.");
            break;
        default:
            ALOGE("unlock called on keystore in unknown state: %d", state);
            break;
        }
        *aidl_return = static_cast<int32_t>(ResponseCode(state));
        return Status::ok();
    }

    enforcement_policy.set_device_locked(false, userId);
    const String8 password8(pw);
    // read master key, decrypt with password, initialize mMasterKey*.
    *aidl_return = static_cast<int32_t>(mKeyStore->readMasterKey(password8, userId));
    return Status::ok();
}

Status KeyStoreService::isEmpty(int32_t userId, int32_t* aidl_return) {
    if (!checkBinderPermission(P_IS_EMPTY)) {
        *aidl_return = static_cast<int32_t>(false);
        return Status::ok();
    }

    *aidl_return = static_cast<int32_t>(mKeyStore->isEmpty(userId));
    return Status::ok();
}

Status KeyStoreService::generate(const String16& name, int32_t targetUid, int32_t keyType,
                                 int32_t keySize, int32_t flags,
                                 const ::android::security::KeystoreArguments& keystoreArgs,
                                 int32_t* aidl_return) {
    const Vector<sp<KeystoreArg>>* args = &(keystoreArgs.getArguments());
    targetUid = getEffectiveUid(targetUid);
    KeyStoreServiceReturnCode result =
        checkBinderPermissionAndKeystoreState(P_INSERT, targetUid, flags & KEYSTORE_FLAG_ENCRYPTED);
    if (!result.isOk()) {
        *aidl_return = static_cast<int32_t>(result);
        return Status::ok();
    }

    keystore::AuthorizationSet params;
    add_legacy_key_authorizations(keyType, &params);

    switch (keyType) {
    case EVP_PKEY_EC: {
        params.push_back(TAG_ALGORITHM, Algorithm::EC);
        if (keySize == -1) {
            keySize = EC_DEFAULT_KEY_SIZE;
        } else if (keySize < EC_MIN_KEY_SIZE || keySize > EC_MAX_KEY_SIZE) {
            ALOGI("invalid key size %d", keySize);
            *aidl_return = static_cast<int32_t>(ResponseCode::SYSTEM_ERROR);
            return Status::ok();
        }
        params.push_back(TAG_KEY_SIZE, keySize);
        break;
    }
    case EVP_PKEY_RSA: {
        params.push_back(TAG_ALGORITHM, Algorithm::RSA);
        if (keySize == -1) {
            keySize = RSA_DEFAULT_KEY_SIZE;
        } else if (keySize < RSA_MIN_KEY_SIZE || keySize > RSA_MAX_KEY_SIZE) {
            ALOGI("invalid key size %d", keySize);
            *aidl_return = static_cast<int32_t>(ResponseCode::SYSTEM_ERROR);
            return Status::ok();
        }
        params.push_back(TAG_KEY_SIZE, keySize);
        unsigned long exponent = RSA_DEFAULT_EXPONENT;
        if (args->size() > 1) {
            ALOGI("invalid number of arguments: %zu", args->size());
            *aidl_return = static_cast<int32_t>(ResponseCode::SYSTEM_ERROR);
            return Status::ok();
        } else if (args->size() == 1) {
            const sp<KeystoreArg>& expArg = args->itemAt(0);
            if (expArg != NULL) {
                Unique_BIGNUM pubExpBn(BN_bin2bn(
                    reinterpret_cast<const unsigned char*>(expArg->data()), expArg->size(), NULL));
                if (pubExpBn.get() == NULL) {
                    ALOGI("Could not convert public exponent to BN");
                    *aidl_return = static_cast<int32_t>(ResponseCode::SYSTEM_ERROR);
                    return Status::ok();
                }
                exponent = BN_get_word(pubExpBn.get());
                if (exponent == 0xFFFFFFFFL) {
                    ALOGW("cannot represent public exponent as a long value");
                    *aidl_return = static_cast<int32_t>(ResponseCode::SYSTEM_ERROR);
                    return Status::ok();
                }
            } else {
                ALOGW("public exponent not read");
                *aidl_return = static_cast<int32_t>(ResponseCode::SYSTEM_ERROR);
                return Status::ok();
            }
        }
        params.push_back(TAG_RSA_PUBLIC_EXPONENT, exponent);
        break;
    }
    default: {
        ALOGW("Unsupported key type %d", keyType);
        *aidl_return = static_cast<int32_t>(ResponseCode::SYSTEM_ERROR);
        return Status::ok();
    }
    }

    int32_t aidl_result;
    android::security::keymaster::KeyCharacteristics unused_characteristics;
    auto rc = generateKey(name, KeymasterArguments(params.hidl_data()), ::std::vector<uint8_t>(),
                          targetUid, flags, &unused_characteristics, &aidl_result);
    if (!KeyStoreServiceReturnCode(aidl_result).isOk()) {
        ALOGW("generate failed: %d", int32_t(aidl_result));
    }
    *aidl_return = aidl_result;
    return Status::ok();
}

Status KeyStoreService::import_key(const String16& name, const ::std::vector<uint8_t>& data,
                                   int targetUid, int32_t flags, int32_t* aidl_return) {

    const uint8_t* ptr = &data[0];

    Unique_PKCS8_PRIV_KEY_INFO pkcs8(d2i_PKCS8_PRIV_KEY_INFO(NULL, &ptr, data.size()));
    if (!pkcs8.get()) {
        *aidl_return = static_cast<int32_t>(ResponseCode::SYSTEM_ERROR);
        return Status::ok();
    }
    Unique_EVP_PKEY pkey(EVP_PKCS82PKEY(pkcs8.get()));
    if (!pkey.get()) {
        *aidl_return = static_cast<int32_t>(ResponseCode::SYSTEM_ERROR);
        return Status::ok();
    }
    int type = EVP_PKEY_type(pkey->type);
    AuthorizationSet params;
    add_legacy_key_authorizations(type, &params);
    switch (type) {
    case EVP_PKEY_RSA:
        params.push_back(TAG_ALGORITHM, Algorithm::RSA);
        break;
    case EVP_PKEY_EC:
        params.push_back(TAG_ALGORITHM, Algorithm::EC);
        break;
    default:
        ALOGW("Unsupported key type %d", type);
        *aidl_return = static_cast<int32_t>(ResponseCode::SYSTEM_ERROR);
        return Status::ok();
    }

    int import_result;
    auto rc = importKey(name, KeymasterArguments(params.hidl_data()),
                        static_cast<int32_t>(KeyFormat::PKCS8), data, targetUid, flags,
                        /*outCharacteristics*/ NULL, &import_result);

    if (!KeyStoreServiceReturnCode(import_result).isOk()) {
        ALOGW("importKey failed: %d", int32_t(import_result));
    }
    *aidl_return = static_cast<int32_t>(ResponseCode::NO_ERROR);
    return Status::ok();
}

Status KeyStoreService::sign(const String16& name, const ::std::vector<uint8_t>& data,
                             ::std::vector<uint8_t>* out) {
    if (!checkBinderPermission(P_SIGN)) {
        return Status::fromServiceSpecificError(
            static_cast<int32_t>(ResponseCode::PERMISSION_DENIED));
    }
    hidl_vec<uint8_t> legacy_out;
    KeyStoreServiceReturnCode res =
        doLegacySignVerify(name, data, &legacy_out, hidl_vec<uint8_t>(), KeyPurpose::SIGN);
    if (!res.isOk()) {
        return Status::fromServiceSpecificError((res));
    }
    *out = legacy_out;
    return Status::ok();
}

Status KeyStoreService::verify(const String16& name, const ::std::vector<uint8_t>& data,
                               const ::std::vector<uint8_t>& signature, int32_t* aidl_return) {
    if (!checkBinderPermission(P_VERIFY)) {
        return Status::fromServiceSpecificError(
            static_cast<int32_t>(ResponseCode::PERMISSION_DENIED));
    }
    *aidl_return = static_cast<int32_t>(
        doLegacySignVerify(name, data, nullptr, signature, KeyPurpose::VERIFY));
    return Status::ok();
}

/*
 * TODO: The abstraction between things stored in hardware and regular blobs
 * of data stored on the filesystem should be moved down to keystore itself.
 * Unfortunately the Java code that calls this has naming conventions that it
 * knows about. Ideally keystore shouldn't be used to store random blobs of
 * data.
 *
 * Until that happens, it's necessary to have a separate "get_pubkey" and
 * "del_key" since the Java code doesn't really communicate what it's
 * intentions are.
 */
Status KeyStoreService::get_pubkey(const String16& name, ::std::vector<uint8_t>* pubKey) {
    android::security::keymaster::ExportResult result;
    KeymasterBlob clientId;
    KeymasterBlob appData;
    exportKey(name, static_cast<int32_t>(KeyFormat::X509), clientId, appData, UID_SELF, &result);
    if (!result.resultCode.isOk()) {
        ALOGW("export failed: %d", int32_t(result.resultCode));
        return Status::fromServiceSpecificError(static_cast<int32_t>(result.resultCode));
    }

    if (pubKey) *pubKey = std::move(result.exportData);
    return Status::ok();
}

Status KeyStoreService::grant(const String16& name, int32_t granteeUid,
                              ::android::String16* aidl_return) {
    uid_t callingUid = IPCThreadState::self()->getCallingUid();
    auto result =
        checkBinderPermissionAndKeystoreState(P_GRANT, /*targetUid=*/-1, /*checkUnlocked=*/false);
    if (!result.isOk()) {
        *aidl_return = String16();
        return Status::ok();
    }

    String8 name8(name);
    String8 filename(mKeyStore->getKeyNameForUidWithDir(name8, callingUid, ::TYPE_ANY));

    if (access(filename.string(), R_OK) == -1) {
        *aidl_return = String16();
        return Status::ok();
    }

    *aidl_return =
        String16(mKeyStore->addGrant(String8(name).string(), callingUid, granteeUid).c_str());
    return Status::ok();
}

Status KeyStoreService::ungrant(const String16& name, int32_t granteeUid, int32_t* aidl_return) {
    uid_t callingUid = IPCThreadState::self()->getCallingUid();
    KeyStoreServiceReturnCode result =
        checkBinderPermissionAndKeystoreState(P_GRANT, /*targetUid=*/-1, /*checkUnlocked=*/false);
    if (!result.isOk()) {
        *aidl_return = static_cast<int32_t>(result);
        return Status::ok();
    }

    String8 name8(name);
    String8 filename(mKeyStore->getKeyNameForUidWithDir(name8, callingUid, ::TYPE_ANY));

    if (access(filename.string(), R_OK) == -1) {
        *aidl_return = static_cast<int32_t>((errno != ENOENT) ? ResponseCode::SYSTEM_ERROR
                                                              : ResponseCode::KEY_NOT_FOUND);
        return Status::ok();
    }

    *aidl_return = static_cast<int32_t>(mKeyStore->removeGrant(name8, callingUid, granteeUid)
                                            ? ResponseCode::NO_ERROR
                                            : ResponseCode::KEY_NOT_FOUND);
    return Status::ok();
}

Status KeyStoreService::getmtime(const String16& name, int32_t uid, int64_t* time) {
    uid_t targetUid = getEffectiveUid(uid);
    if (!checkBinderPermission(P_GET, targetUid)) {
        ALOGW("permission denied for %d: getmtime", targetUid);
        *time = -1L;
        return Status::ok();
    }

    auto filename = mKeyStore->getBlobFileNameIfExists(String8(name), targetUid, ::TYPE_ANY);

    if (!filename.isOk()) {
        ALOGW("could not access %s for getmtime", filename.value().string());
        *time = -1L;
        return Status::ok();
    }

    int fd = TEMP_FAILURE_RETRY(open(filename.value().string(), O_NOFOLLOW, O_RDONLY));
    if (fd < 0) {
        ALOGW("could not open %s for getmtime", filename.value().string());
        *time = -1L;
        return Status::ok();
    }

    struct stat s;
    int ret = fstat(fd, &s);
    close(fd);
    if (ret == -1) {
        ALOGW("could not stat %s for getmtime", filename.value().string());
        *time = -1L;
        return Status::ok();
    }

    *time = static_cast<int64_t>(s.st_mtime);
    return Status::ok();
}

Status KeyStoreService::is_hardware_backed(const String16& keyType, int32_t* aidl_return) {
    *aidl_return = static_cast<int32_t>(mKeyStore->isHardwareBacked(keyType) ? 1 : 0);
    return Status::ok();
}

Status KeyStoreService::clear_uid(int64_t targetUid64, int32_t* aidl_return) {
    uid_t targetUid = getEffectiveUid(targetUid64);
    if (!checkBinderPermissionSelfOrSystem(P_CLEAR_UID, targetUid)) {
        *aidl_return = static_cast<int32_t>(ResponseCode::PERMISSION_DENIED);
        return Status::ok();
    }
    ALOGI("clear_uid %" PRId64, targetUid64);

    mKeyStore->removeAllGrantsToUid(targetUid);

    String8 prefix = String8::format("%u_", targetUid);
    Vector<String16> aliases;
    if (mKeyStore->list(prefix, &aliases, get_user_id(targetUid)) != ResponseCode::NO_ERROR) {
        *aidl_return = static_cast<int32_t>(ResponseCode::SYSTEM_ERROR);
        return Status::ok();
    }

    for (uint32_t i = 0; i < aliases.size(); i++) {
        String8 name8(aliases[i]);
        String8 filename(mKeyStore->getKeyNameForUidWithDir(name8, targetUid, ::TYPE_ANY));

        if (get_app_id(targetUid) == AID_SYSTEM) {
            Blob keyBlob;
            ResponseCode responseCode =
                mKeyStore->get(filename.string(), &keyBlob, ::TYPE_ANY, get_user_id(targetUid));
            if (responseCode == ResponseCode::NO_ERROR && keyBlob.isCriticalToDeviceEncryption()) {
                // Do not clear keys critical to device encryption under system uid.
                continue;
            }
        }

        mKeyStore->del(filename.string(), ::TYPE_ANY, get_user_id(targetUid));

        // del() will fail silently if no cached characteristics are present for this alias.
        String8 chr_filename(
            mKeyStore->getKeyNameForUidWithDir(name8, targetUid, ::TYPE_KEY_CHARACTERISTICS));
        mKeyStore->del(chr_filename.string(), ::TYPE_KEY_CHARACTERISTICS, get_user_id(targetUid));
    }
    *aidl_return = static_cast<int32_t>(ResponseCode::NO_ERROR);
    return Status::ok();
}

Status KeyStoreService::addRngEntropy(const ::std::vector<uint8_t>& entropy, int32_t flags,
                                      int32_t* aidl_return) {
    auto device = mKeyStore->getDevice(flagsToSecurityLevel(flags));
    if (!device) {
        *aidl_return = static_cast<int32_t>(ErrorCode::HARDWARE_TYPE_UNAVAILABLE);
    } else {
        *aidl_return = static_cast<int32_t>(
            KeyStoreServiceReturnCode(KS_HANDLE_HIDL_ERROR(device->addRngEntropy(entropy))));
    }
    return Status::ok();
}

Status
KeyStoreService::generateKey(const String16& name, const KeymasterArguments& params,
                             const ::std::vector<uint8_t>& entropy, int uid, int flags,
                             android::security::keymaster::KeyCharacteristics* outCharacteristics,
                             int32_t* aidl_return) {
    // TODO(jbires): remove this getCallingUid call upon implementation of b/25646100
    uid_t originalUid = IPCThreadState::self()->getCallingUid();
    uid = getEffectiveUid(uid);
    auto logOnScopeExit = android::base::make_scope_guard([&] {
        if (__android_log_security()) {
            android_log_event_list(SEC_TAG_AUTH_KEY_GENERATED)
                << int32_t(*aidl_return == static_cast<int32_t>(ResponseCode::NO_ERROR))
                << String8(name) << int32_t(uid) << LOG_ID_SECURITY;
        }
    });
    KeyStoreServiceReturnCode rc =
        checkBinderPermissionAndKeystoreState(P_INSERT, uid, flags & KEYSTORE_FLAG_ENCRYPTED);
    if (!rc.isOk()) {
        *aidl_return = static_cast<int32_t>(rc);
        return Status::ok();
    }
    if ((flags & KEYSTORE_FLAG_CRITICAL_TO_DEVICE_ENCRYPTION) && get_app_id(uid) != AID_SYSTEM) {
        ALOGE("Non-system uid %d cannot set FLAG_CRITICAL_TO_DEVICE_ENCRYPTION", uid);
        *aidl_return = static_cast<int32_t>(ResponseCode::PERMISSION_DENIED);
        return Status::ok();
    }

    if (containsTag(params.getParameters(), Tag::INCLUDE_UNIQUE_ID)) {
        // TODO(jbires): remove uid checking upon implementation of b/25646100
        if (!checkBinderPermission(P_GEN_UNIQUE_ID) ||
            originalUid != IPCThreadState::self()->getCallingUid()) {
            *aidl_return = static_cast<int32_t>(ResponseCode::PERMISSION_DENIED);
            return Status::ok();
        }
    }

    SecurityLevel securityLevel = flagsToSecurityLevel(flags);
    auto dev = mKeyStore->getDevice(securityLevel);
    if (!dev) {
        *aidl_return = static_cast<int32_t>(ErrorCode::HARDWARE_TYPE_UNAVAILABLE);
        return Status::ok();
    }
    AuthorizationSet keyCharacteristics = params.getParameters();

    // TODO: Seed from Linux RNG before this.
    rc = KS_HANDLE_HIDL_ERROR(dev->addRngEntropy(entropy));
    if (!rc.isOk()) {
        *aidl_return = static_cast<int32_t>(rc);
        return Status::ok();
    }

    KeyStoreServiceReturnCode error;
    auto hidl_cb = [&](ErrorCode ret, const ::std::vector<uint8_t>& hidlKeyBlob,
                       const KeyCharacteristics& keyCharacteristics) {
        error = ret;
        if (!error.isOk()) {
            return;
        }
        if (outCharacteristics)
            *outCharacteristics =
                ::android::security::keymaster::KeyCharacteristics(keyCharacteristics);

        // Write the key
        String8 name8(name);
        String8 filename(mKeyStore->getKeyNameForUidWithDir(name8, uid, ::TYPE_KEYMASTER_10));

        Blob keyBlob(&hidlKeyBlob[0], hidlKeyBlob.size(), NULL, 0, ::TYPE_KEYMASTER_10);
        keyBlob.setSecurityLevel(securityLevel);
        keyBlob.setCriticalToDeviceEncryption(flags & KEYSTORE_FLAG_CRITICAL_TO_DEVICE_ENCRYPTION);
        if (isAuthenticationBound(params.getParameters()) &&
            !keyBlob.isCriticalToDeviceEncryption()) {
            keyBlob.setSuperEncrypted(true);
        }
        keyBlob.setEncrypted(flags & KEYSTORE_FLAG_ENCRYPTED);

        error = mKeyStore->put(filename.string(), &keyBlob, get_user_id(uid));
    };

    rc = KS_HANDLE_HIDL_ERROR(dev->generateKey(params.getParameters(), hidl_cb));
    if (!rc.isOk()) {
        *aidl_return = static_cast<int32_t>(rc);
        return Status::ok();
    }
    if (!error.isOk()) {
        ALOGE("Failed to generate key -> falling back to software keymaster");
        securityLevel = SecurityLevel::SOFTWARE;

        // No fall back for 3DES
        for (auto& param : params.getParameters()) {
            auto algorithm = authorizationValue(TAG_ALGORITHM, param);
            if (algorithm.isOk() && algorithm.value() == Algorithm::TRIPLE_DES) {
                *aidl_return = static_cast<int32_t>(ErrorCode::UNSUPPORTED_ALGORITHM);
                return Status::ok();
            }
        }

        auto fallback = mKeyStore->getFallbackDevice();
        if (!fallback) {
            *aidl_return = static_cast<int32_t>(error);
            return Status::ok();
        }
        rc = KS_HANDLE_HIDL_ERROR(fallback->generateKey(params.getParameters(), hidl_cb));
        if (!rc.isOk()) {
            *aidl_return = static_cast<int32_t>(rc);
            return Status::ok();
        }
        if (!error.isOk()) {
            *aidl_return = static_cast<int32_t>(error);
            return Status::ok();
        }
    }

    // Write the characteristics:
    String8 name8(name);
    String8 cFilename(mKeyStore->getKeyNameForUidWithDir(name8, uid, ::TYPE_KEY_CHARACTERISTICS));

    std::stringstream kc_stream;
    keyCharacteristics.Serialize(&kc_stream);
    if (kc_stream.bad()) {
        *aidl_return = static_cast<int32_t>(ResponseCode::SYSTEM_ERROR);
        return Status::ok();
    }
    auto kc_buf = kc_stream.str();
    Blob charBlob(reinterpret_cast<const uint8_t*>(kc_buf.data()), kc_buf.size(), NULL, 0,
                  ::TYPE_KEY_CHARACTERISTICS);
    charBlob.setSecurityLevel(securityLevel);
    charBlob.setEncrypted(flags & KEYSTORE_FLAG_ENCRYPTED);

    *aidl_return =
        static_cast<int32_t>(mKeyStore->put(cFilename.string(), &charBlob, get_user_id(uid)));
    return Status::ok();
}

Status KeyStoreService::getKeyCharacteristics(
    const String16& name, const ::android::security::keymaster::KeymasterBlob& clientId,
    const ::android::security::keymaster::KeymasterBlob& appData, int32_t uid,
    ::android::security::keymaster::KeyCharacteristics* outCharacteristics, int32_t* aidl_return) {
    if (!outCharacteristics) {
        *aidl_return =
            static_cast<int32_t>(KeyStoreServiceReturnCode(ErrorCode::UNEXPECTED_NULL_POINTER));
        return Status::ok();
    }

    uid_t targetUid = getEffectiveUid(uid);
    uid_t callingUid = IPCThreadState::self()->getCallingUid();
    if (!is_granted_to(callingUid, targetUid)) {
        ALOGW("uid %d not permitted to act for uid %d in getKeyCharacteristics", callingUid,
              targetUid);
        *aidl_return = static_cast<int32_t>(ResponseCode::PERMISSION_DENIED);
        return Status::ok();
    }

    Blob keyBlob;
    String8 name8(name);

    KeyStoreServiceReturnCode rc =
        mKeyStore->getKeyForName(&keyBlob, name8, targetUid, TYPE_KEYMASTER_10);
    if (rc == ResponseCode::UNINITIALIZED) {
        /*
         * If we fail reading the blob because the master key is missing we try to retrieve the
         * key characteristics from the characteristics file. This happens when auth-bound
         * keys are used after a screen lock has been removed by the user.
         */
        rc = mKeyStore->getKeyForName(&keyBlob, name8, targetUid, TYPE_KEY_CHARACTERISTICS);
        if (!rc.isOk()) {
            *aidl_return = static_cast<int32_t>(rc);
            return Status::ok();
        }
        AuthorizationSet keyCharacteristics;
        // TODO write one shot stream buffer to avoid copying (twice here)
        std::string charBuffer(reinterpret_cast<const char*>(keyBlob.getValue()),
                               keyBlob.getLength());
        std::stringstream charStream(charBuffer);
        keyCharacteristics.Deserialize(&charStream);

        outCharacteristics->softwareEnforced = KeymasterArguments(keyCharacteristics.hidl_data());
        *aidl_return = static_cast<int32_t>(rc);
        return Status::ok();
    } else if (!rc.isOk()) {
        *aidl_return = static_cast<int32_t>(rc);
        return Status::ok();
    }

    auto hidlKeyBlob = blob2hidlVec(keyBlob);
    auto dev = mKeyStore->getDevice(keyBlob);

    KeyStoreServiceReturnCode error;

    auto hidlCb = [&](ErrorCode ret, const KeyCharacteristics& keyCharacteristics) {
        error = ret;
        if (!error.isOk()) {
            if (error == ErrorCode::INVALID_KEY_BLOB) {
                log_key_integrity_violation(name8, targetUid);
            }
            return;
        }
        *outCharacteristics =
            ::android::security::keymaster::KeyCharacteristics(keyCharacteristics);
    };

    rc = KS_HANDLE_HIDL_ERROR(
        dev->getKeyCharacteristics(hidlKeyBlob, clientId.getData(), appData.getData(), hidlCb));
    if (!rc.isOk()) {
        *aidl_return = static_cast<int32_t>(rc);
        return Status::ok();
    }

    if (error == ErrorCode::KEY_REQUIRES_UPGRADE) {
        AuthorizationSet upgradeParams;
        if (clientId.getData().size()) {
            upgradeParams.push_back(TAG_APPLICATION_ID, clientId.getData());
        }
        if (appData.getData().size()) {
            upgradeParams.push_back(TAG_APPLICATION_DATA, appData.getData());
        }
        rc = upgradeKeyBlob(name, targetUid, upgradeParams, &keyBlob);
        if (!rc.isOk()) {
            *aidl_return = static_cast<int32_t>(rc);
            return Status::ok();
        }

        auto upgradedHidlKeyBlob = blob2hidlVec(keyBlob);

        rc = KS_HANDLE_HIDL_ERROR(dev->getKeyCharacteristics(
            upgradedHidlKeyBlob, clientId.getData(), appData.getData(), hidlCb));
        if (!rc.isOk()) {
            *aidl_return = static_cast<int32_t>(rc);
            return Status::ok();
        }
        // Note that, on success, "error" will have been updated by the hidlCB callback.
        // So it is fine to return "error" below.
    }
    *aidl_return = static_cast<int32_t>(KeyStoreServiceReturnCode(error));
    return Status::ok();
}

Status
KeyStoreService::importKey(const String16& name, const KeymasterArguments& params, int32_t format,
                           const ::std::vector<uint8_t>& keyData, int uid, int flags,
                           ::android::security::keymaster::KeyCharacteristics* outCharacteristics,
                           int32_t* aidl_return) {

    uid = getEffectiveUid(uid);
    auto logOnScopeExit = android::base::make_scope_guard([&] {
        if (__android_log_security()) {
            android_log_event_list(SEC_TAG_KEY_IMPORTED)
                << int32_t(*aidl_return == static_cast<int32_t>(ResponseCode::NO_ERROR))
                << String8(name) << int32_t(uid) << LOG_ID_SECURITY;
        }
    });
    KeyStoreServiceReturnCode rc =
        checkBinderPermissionAndKeystoreState(P_INSERT, uid, flags & KEYSTORE_FLAG_ENCRYPTED);
    if (!rc.isOk()) {
        *aidl_return = static_cast<int32_t>(rc);
        return Status::ok();
    }
    if ((flags & KEYSTORE_FLAG_CRITICAL_TO_DEVICE_ENCRYPTION) && get_app_id(uid) != AID_SYSTEM) {
        ALOGE("Non-system uid %d cannot set FLAG_CRITICAL_TO_DEVICE_ENCRYPTION", uid);
        *aidl_return = static_cast<int32_t>(ResponseCode::PERMISSION_DENIED);
        return Status::ok();
    }

    SecurityLevel securityLevel = flagsToSecurityLevel(flags);
    auto dev = mKeyStore->getDevice(securityLevel);
    if (!dev) {
        *aidl_return = static_cast<int32_t>(ErrorCode::HARDWARE_TYPE_UNAVAILABLE);
        return Status::ok();
    }

    String8 name8(name);

    KeyStoreServiceReturnCode error;

    auto hidlCb = [&](ErrorCode ret, const ::std::vector<uint8_t>& keyBlob,
                      const KeyCharacteristics& keyCharacteristics) {
        error = ret;
        if (!error.isOk()) {
            return;
        }
        if (outCharacteristics)
            *outCharacteristics =
                ::android::security::keymaster::KeyCharacteristics(keyCharacteristics);

        // Write the key:
        String8 filename(mKeyStore->getKeyNameForUidWithDir(name8, uid, ::TYPE_KEYMASTER_10));

        Blob ksBlob(&keyBlob[0], keyBlob.size(), NULL, 0, ::TYPE_KEYMASTER_10);
        ksBlob.setSecurityLevel(securityLevel);
        ksBlob.setCriticalToDeviceEncryption(flags & KEYSTORE_FLAG_CRITICAL_TO_DEVICE_ENCRYPTION);
        if (isAuthenticationBound(params.getParameters()) &&
            !ksBlob.isCriticalToDeviceEncryption()) {
            ksBlob.setSuperEncrypted(true);
        }
        ksBlob.setEncrypted(flags & KEYSTORE_FLAG_ENCRYPTED);

        error = mKeyStore->put(filename.string(), &ksBlob, get_user_id(uid));
    };

    rc = KS_HANDLE_HIDL_ERROR(
        dev->importKey(params.getParameters(), KeyFormat(format), keyData, hidlCb));
    // possible hidl error
    if (!rc.isOk()) {
        *aidl_return = static_cast<int32_t>(rc);
        return Status::ok();
    }
    // now check error from callback
    if (!error.isOk()) {
        ALOGE("Failed to import key -> falling back to software keymaster");
        securityLevel = SecurityLevel::SOFTWARE;

        // No fall back for 3DES
        for (auto& param : params.getParameters()) {
            auto algorithm = authorizationValue(TAG_ALGORITHM, param);
            if (algorithm.isOk() && algorithm.value() == Algorithm::TRIPLE_DES) {
                *aidl_return = static_cast<int32_t>(ErrorCode::UNSUPPORTED_ALGORITHM);
                return Status::ok();
            }
        }

        auto fallback = mKeyStore->getFallbackDevice();
        if (!fallback) {
            *aidl_return = static_cast<int32_t>(error);
            return Status::ok();
        }
        rc = KS_HANDLE_HIDL_ERROR(
            fallback->importKey(params.getParameters(), KeyFormat(format), keyData, hidlCb));
        // possible hidl error
        if (!rc.isOk()) {
            *aidl_return = static_cast<int32_t>(rc);
            return Status::ok();
        }
        // now check error from callback
        if (!error.isOk()) {
            *aidl_return = static_cast<int32_t>(error);
            return Status::ok();
        }
    }

    // Write the characteristics:
    String8 cFilename(mKeyStore->getKeyNameForUidWithDir(name8, uid, ::TYPE_KEY_CHARACTERISTICS));

    AuthorizationSet opParams = params.getParameters();
    std::stringstream kcStream;
    opParams.Serialize(&kcStream);
    if (kcStream.bad()) {
        *aidl_return = static_cast<int32_t>(ResponseCode::SYSTEM_ERROR);
        return Status::ok();
    }
    auto kcBuf = kcStream.str();

    Blob charBlob(reinterpret_cast<const uint8_t*>(kcBuf.data()), kcBuf.size(), NULL, 0,
                  ::TYPE_KEY_CHARACTERISTICS);
    charBlob.setSecurityLevel(securityLevel);
    charBlob.setEncrypted(flags & KEYSTORE_FLAG_ENCRYPTED);

    *aidl_return =
        static_cast<int32_t>(mKeyStore->put(cFilename.string(), &charBlob, get_user_id(uid)));

    return Status::ok();
}

Status KeyStoreService::exportKey(const String16& name, int32_t format,
                                  const ::android::security::keymaster::KeymasterBlob& clientId,
                                  const ::android::security::keymaster::KeymasterBlob& appData,
                                  int32_t uid, ExportResult* result) {

    uid_t targetUid = getEffectiveUid(uid);
    uid_t callingUid = IPCThreadState::self()->getCallingUid();
    if (!is_granted_to(callingUid, targetUid)) {
        ALOGW("uid %d not permitted to act for uid %d in exportKey", callingUid, targetUid);
        result->resultCode = ResponseCode::PERMISSION_DENIED;
        return Status::ok();
    }

    Blob keyBlob;
    String8 name8(name);

    result->resultCode = mKeyStore->getKeyForName(&keyBlob, name8, targetUid, TYPE_KEYMASTER_10);
    if (!result->resultCode.isOk()) {
        return Status::ok();
    }

    auto key = blob2hidlVec(keyBlob);
    auto dev = mKeyStore->getDevice(keyBlob);

    auto hidlCb = [&](ErrorCode ret, const ::android::hardware::hidl_vec<uint8_t>& keyMaterial) {
        result->resultCode = ret;
        if (!result->resultCode.isOk()) {
            if (result->resultCode == ErrorCode::INVALID_KEY_BLOB) {
                log_key_integrity_violation(name8, targetUid);
            }
            return;
        }
        result->exportData = keyMaterial;
    };
    KeyStoreServiceReturnCode rc = KS_HANDLE_HIDL_ERROR(
        dev->exportKey(KeyFormat(format), key, clientId.getData(), appData.getData(), hidlCb));
    // Overwrite result->resultCode only on HIDL error. Otherwise we want the result set in the
    // callback hidlCb.
    if (!rc.isOk()) {
        result->resultCode = rc;
    }

    if (result->resultCode == ErrorCode::KEY_REQUIRES_UPGRADE) {
        AuthorizationSet upgradeParams;
        if (clientId.getData().size()) {
            upgradeParams.push_back(TAG_APPLICATION_ID, clientId.getData());
        }
        if (appData.getData().size()) {
            upgradeParams.push_back(TAG_APPLICATION_DATA, appData.getData());
        }
        result->resultCode = upgradeKeyBlob(name, targetUid, upgradeParams, &keyBlob);
        if (!result->resultCode.isOk()) {
            return Status::ok();
        }

        auto upgradedHidlKeyBlob = blob2hidlVec(keyBlob);

        result->resultCode = KS_HANDLE_HIDL_ERROR(dev->exportKey(
            KeyFormat(format), upgradedHidlKeyBlob, clientId.getData(), appData.getData(), hidlCb));
        if (!result->resultCode.isOk()) {
            return Status::ok();
        }
    }
    return Status::ok();
}

Status KeyStoreService::begin(const sp<IBinder>& appToken, const String16& name, int32_t purpose,
                              bool pruneable, const KeymasterArguments& params,
                              const ::std::vector<uint8_t>& entropy, int32_t uid,
                              OperationResult* result) {
    auto keyPurpose = static_cast<KeyPurpose>(purpose);

    uid_t callingUid = IPCThreadState::self()->getCallingUid();
    uid_t targetUid = getEffectiveUid(uid);
    if (!is_granted_to(callingUid, targetUid)) {
        ALOGW("uid %d not permitted to act for uid %d in begin", callingUid, targetUid);
        result->resultCode = ResponseCode::PERMISSION_DENIED;
        return Status::ok();
    }
    if (!pruneable && get_app_id(callingUid) != AID_SYSTEM) {
        ALOGE("Non-system uid %d trying to start non-pruneable operation", callingUid);
        result->resultCode = ResponseCode::PERMISSION_DENIED;
        return Status::ok();
    }
    if (!checkAllowedOperationParams(params.getParameters())) {
        result->resultCode = ErrorCode::INVALID_ARGUMENT;
        return Status::ok();
    }

    Blob keyBlob;
    String8 name8(name);
    result->resultCode = mKeyStore->getKeyForName(&keyBlob, name8, targetUid, TYPE_KEYMASTER_10);
    if (result->resultCode == ResponseCode::LOCKED && keyBlob.isSuperEncrypted()) {
        result->resultCode = ErrorCode::KEY_USER_NOT_AUTHENTICATED;
    }
    if (!result->resultCode.isOk()) return Status::ok();

    auto key = blob2hidlVec(keyBlob);
    auto dev = mKeyStore->getDevice(keyBlob);
    AuthorizationSet opParams = params.getParameters();
    KeyCharacteristics characteristics;
    result->resultCode = getOperationCharacteristics(key, &dev, opParams, &characteristics);

    if (result->resultCode == ErrorCode::KEY_REQUIRES_UPGRADE) {
        result->resultCode = upgradeKeyBlob(name, targetUid, opParams, &keyBlob);
        if (!result->resultCode.isOk()) {
            return Status::ok();
        }
        key = blob2hidlVec(keyBlob);
        result->resultCode = getOperationCharacteristics(key, &dev, opParams, &characteristics);
    }
    if (!result->resultCode.isOk()) {
        return Status::ok();
    }

    // Merge these characteristics with the ones cached when the key was generated or imported
    Blob charBlob;
    AuthorizationSet persistedCharacteristics;
    result->resultCode =
        mKeyStore->getKeyForName(&charBlob, name8, targetUid, TYPE_KEY_CHARACTERISTICS);
    if (result->resultCode.isOk()) {
        // TODO write one shot stream buffer to avoid copying (twice here)
        std::string charBuffer(reinterpret_cast<const char*>(charBlob.getValue()),
                               charBlob.getLength());
        std::stringstream charStream(charBuffer);
        persistedCharacteristics.Deserialize(&charStream);
    } else {
        ALOGD("Unable to read cached characteristics for key");
    }

    // Replace the sw_enforced set with those persisted to disk, minus hw_enforced
    AuthorizationSet softwareEnforced = characteristics.softwareEnforced;
    AuthorizationSet hardwareEnforced = characteristics.hardwareEnforced;
    persistedCharacteristics.Union(softwareEnforced);
    persistedCharacteristics.Subtract(hardwareEnforced);
    characteristics.softwareEnforced = persistedCharacteristics.hidl_data();

    KeyStoreServiceReturnCode authResult;
    HardwareAuthToken authToken;
    std::tie(authResult, authToken) =
        getAuthToken(characteristics, 0 /* no challenge */, keyPurpose,
                     /*failOnTokenMissing*/ false);

    // If per-operation auth is needed we need to begin the operation and
    // the client will need to authorize that operation before calling
    // update. Any other auth issues stop here.
    if (!authResult.isOk() && authResult != ResponseCode::OP_AUTH_NEEDED) {
        result->resultCode = authResult;
        return Status::ok();
    }

    // Add entropy to the device first.
    if (entropy.size()) {
        result->resultCode = KS_HANDLE_HIDL_ERROR(dev->addRngEntropy(entropy));
        if (!result->resultCode.isOk()) {
            return Status::ok();
        }
    }

    // Create a keyid for this key.
    km_id_t keyid;
    if (!enforcement_policy.CreateKeyId(key, &keyid)) {
        ALOGE("Failed to create a key ID for authorization checking.");
        result->resultCode = ErrorCode::UNKNOWN_ERROR;
        return Status::ok();
    }

    // Check that all key authorization policy requirements are met.
    AuthorizationSet key_auths = characteristics.hardwareEnforced;
    key_auths.append(characteristics.softwareEnforced.begin(),
                     characteristics.softwareEnforced.end());

    result->resultCode =
        enforcement_policy.AuthorizeOperation(keyPurpose, keyid, key_auths, opParams, authToken,
                                              0 /* op_handle */, true /* is_begin_operation */);
    if (!result->resultCode.isOk()) {
        return Status::ok();
    }

    // If there are more than kMaxOperations, abort the oldest operation that was started as
    // pruneable.
    while (mOperationMap.getOperationCount() >= kMaxOperations) {
        ALOGD("Reached or exceeded concurrent operations limit");
        if (!pruneOperation()) {
            break;
        }
    }

    auto hidlCb = [&](ErrorCode ret, const hidl_vec<KeyParameter>& outParams,
                      uint64_t operationHandle) {
        result->resultCode = ret;
        if (!result->resultCode.isOk()) {
            if (result->resultCode == ErrorCode::INVALID_KEY_BLOB) {
                log_key_integrity_violation(name8, targetUid);
            }
            return;
        }
        result->handle = operationHandle;
        result->outParams = outParams;
    };

    ErrorCode rc =
        KS_HANDLE_HIDL_ERROR(dev->begin(keyPurpose, key, opParams.hidl_data(), authToken, hidlCb));
    if (rc != ErrorCode::OK) {
        ALOGW("Got error %d from begin()", rc);
    }

    // If there are too many operations abort the oldest operation that was
    // started as pruneable and try again.
    while (rc == ErrorCode::TOO_MANY_OPERATIONS && mOperationMap.hasPruneableOperation()) {
        ALOGW("Ran out of operation handles");
        if (!pruneOperation()) {
            break;
        }
        rc = KS_HANDLE_HIDL_ERROR(
            dev->begin(keyPurpose, key, opParams.hidl_data(), authToken, hidlCb));
    }
    if (rc != ErrorCode::OK) {
        result->resultCode = rc;
        return Status::ok();
    }

    // Note: The operation map takes possession of the contents of "characteristics".
    // It is safe to use characteristics after the following line but it will be empty.
    sp<IBinder> operationToken = mOperationMap.addOperation(
        result->handle, keyid, keyPurpose, dev, appToken, std::move(characteristics), pruneable);
    assert(characteristics.hardwareEnforced.size() == 0);
    assert(characteristics.softwareEnforced.size() == 0);
    result->token = operationToken;

    mOperationMap.setOperationAuthToken(operationToken, std::move(authToken));

    // Return the authentication lookup result. If this is a per operation
    // auth'd key then the resultCode will be ::OP_AUTH_NEEDED and the
    // application should get an auth token using the handle before the
    // first call to update, which will fail if keystore hasn't received the
    // auth token.
    if (result->resultCode == ErrorCode::OK) {
        result->resultCode = authResult;
    }

    // Other result fields were set in the begin operation's callback.
    return Status::ok();
}

void KeyStoreService::appendConfirmationTokenIfNeeded(const KeyCharacteristics& keyCharacteristics,
                                                      std::vector<KeyParameter>* params) {
    if (!(containsTag(keyCharacteristics.softwareEnforced, Tag::TRUSTED_CONFIRMATION_REQUIRED) ||
          containsTag(keyCharacteristics.hardwareEnforced, Tag::TRUSTED_CONFIRMATION_REQUIRED))) {
        return;
    }

    hidl_vec<uint8_t> confirmationToken = mConfirmationManager->getLatestConfirmationToken();
    if (confirmationToken.size() == 0) {
        return;
    }

    params->push_back(
        Authorization(keymaster::TAG_CONFIRMATION_TOKEN, std::move(confirmationToken)));
    ALOGD("Appending confirmation token\n");
}

Status KeyStoreService::update(const sp<IBinder>& token, const KeymasterArguments& params,
                               const ::std::vector<uint8_t>& data, OperationResult* result) {
    if (!checkAllowedOperationParams(params.getParameters())) {
        result->resultCode = ErrorCode::INVALID_ARGUMENT;
        return Status::ok();
    }

    auto getOpResult = mOperationMap.getOperation(token);
    if (!getOpResult.isOk()) {
        result->resultCode = ErrorCode::INVALID_OPERATION_HANDLE;
        return Status::ok();
    }
    const auto& op = getOpResult.value();

    HardwareAuthToken authToken;
    std::tie(result->resultCode, authToken) = getOperationAuthTokenIfNeeded(token);
    if (!result->resultCode.isOk()) return Status::ok();

    // Check that all key authorization policy requirements are met.
    AuthorizationSet key_auths(op.characteristics.hardwareEnforced);
    key_auths.append(op.characteristics.softwareEnforced.begin(),
                     op.characteristics.softwareEnforced.end());

    result->resultCode = enforcement_policy.AuthorizeOperation(
        op.purpose, op.keyid, key_auths, params.getParameters(), authToken, op.handle,
        false /* is_begin_operation */);
    if (!result->resultCode.isOk()) return Status::ok();

    std::vector<KeyParameter> inParams = params.getParameters();
    appendConfirmationTokenIfNeeded(op.characteristics, &inParams);

    auto hidlCb = [&](ErrorCode ret, uint32_t inputConsumed,
                      const hidl_vec<KeyParameter>& outParams,
                      const ::std::vector<uint8_t>& output) {
        result->resultCode = ret;
        if (result->resultCode.isOk()) {
            result->inputConsumed = inputConsumed;
            result->outParams = outParams;
            result->data = output;
        }
    };

    KeyStoreServiceReturnCode rc = KS_HANDLE_HIDL_ERROR(
        op.device->update(op.handle, inParams, data, authToken, VerificationToken(), hidlCb));

    // just a reminder: on success result->resultCode was set in the callback. So we only overwrite
    // it if there was a communication error indicated by the ErrorCode.
    if (!rc.isOk()) result->resultCode = rc;

    return Status::ok();
}

Status KeyStoreService::finish(const sp<IBinder>& token, const KeymasterArguments& params,
                               const ::std::vector<uint8_t>& signature,
                               const ::std::vector<uint8_t>& entropy, OperationResult* result) {
    auto getOpResult = mOperationMap.getOperation(token);
    if (!getOpResult.isOk()) {
        result->resultCode = ErrorCode::INVALID_OPERATION_HANDLE;
        return Status::ok();
    }
    const auto& op = std::move(getOpResult.value());
    if (!checkAllowedOperationParams(params.getParameters())) {
        result->resultCode = ErrorCode::INVALID_ARGUMENT;
        return Status::ok();
    }

    HardwareAuthToken authToken;
    std::tie(result->resultCode, authToken) = getOperationAuthTokenIfNeeded(token);
    if (!result->resultCode.isOk()) return Status::ok();

    if (entropy.size()) {
        result->resultCode = KS_HANDLE_HIDL_ERROR(op.device->addRngEntropy(entropy));
        if (!result->resultCode.isOk()) {
            return Status::ok();
        }
    }

    // Check that all key authorization policy requirements are met.
    AuthorizationSet key_auths(op.characteristics.hardwareEnforced);
    key_auths.append(op.characteristics.softwareEnforced.begin(),
                     op.characteristics.softwareEnforced.end());

    std::vector<KeyParameter> inParams = params.getParameters();
    appendConfirmationTokenIfNeeded(op.characteristics, &inParams);

    result->resultCode = enforcement_policy.AuthorizeOperation(
        op.purpose, op.keyid, key_auths, params.getParameters(), authToken, op.handle,
        false /* is_begin_operation */);
    if (!result->resultCode.isOk()) return Status::ok();

    auto hidlCb = [&](ErrorCode ret, const hidl_vec<KeyParameter>& outParams,
                      const ::std::vector<uint8_t>& output) {
        result->resultCode = ret;
        if (result->resultCode.isOk()) {
            result->outParams = outParams;
            result->data = output;
        }
    };

    KeyStoreServiceReturnCode rc = KS_HANDLE_HIDL_ERROR(
        op.device->finish(op.handle, inParams,
                          ::std::vector<uint8_t>() /* TODO(swillden): wire up input to finish() */,
                          signature, authToken, VerificationToken(), hidlCb));
    // removeOperation() will free the memory 'op' used, so the order is important
    mAuthTokenTable.MarkCompleted(op.handle);
    mOperationMap.removeOperation(token);

    // just a reminder: on success result->resultCode was set in the callback. So we only overwrite
    // it if there was a communication error indicated by the ErrorCode.
    if (!rc.isOk()) {
        result->resultCode = rc;
    }
    return Status::ok();
}

Status KeyStoreService::abort(const sp<IBinder>& token, int32_t* aidl_return) {
    auto getOpResult = mOperationMap.removeOperation(token);
    if (!getOpResult.isOk()) {
        *aidl_return = static_cast<int32_t>(ErrorCode::INVALID_OPERATION_HANDLE);
        return Status::ok();
    }
    auto op = std::move(getOpResult.value());
    mAuthTokenTable.MarkCompleted(op.handle);

    ErrorCode error_code = KS_HANDLE_HIDL_ERROR(op.device->abort(op.handle));
    *aidl_return = static_cast<int32_t>(KeyStoreServiceReturnCode(error_code));
    return Status::ok();
}

Status KeyStoreService::isOperationAuthorized(const sp<IBinder>& token, bool* aidl_return) {
    AuthorizationSet ignored;
    KeyStoreServiceReturnCode rc;
    std::tie(rc, std::ignore) = getOperationAuthTokenIfNeeded(token);
    *aidl_return = rc.isOk();
    return Status::ok();
}

Status KeyStoreService::addAuthToken(const ::std::vector<uint8_t>& authTokenAsVector,
                                     int32_t* aidl_return) {

    // TODO(swillden): When gatekeeper and fingerprint are ready, this should be updated to
    // receive a HardwareAuthToken, rather than an opaque byte array.

    if (!checkBinderPermission(P_ADD_AUTH)) {
        ALOGW("addAuthToken: permission denied for %d", IPCThreadState::self()->getCallingUid());
        *aidl_return = static_cast<int32_t>(ResponseCode::PERMISSION_DENIED);
        return Status::ok();
    }
    if (authTokenAsVector.size() != sizeof(hw_auth_token_t)) {
        *aidl_return = static_cast<int32_t>(KeyStoreServiceReturnCode(ErrorCode::INVALID_ARGUMENT));
        return Status::ok();
    }

    hw_auth_token_t authToken;
    memcpy(reinterpret_cast<void*>(&authToken), authTokenAsVector.data(), sizeof(hw_auth_token_t));
    if (authToken.version != 0) {
        *aidl_return = static_cast<int32_t>(KeyStoreServiceReturnCode(ErrorCode::INVALID_ARGUMENT));
        return Status::ok();
    }

    mAuthTokenTable.AddAuthenticationToken(hidlVec2AuthToken(hidl_vec<uint8_t>(authTokenAsVector)));
    *aidl_return = static_cast<int32_t>(ResponseCode::NO_ERROR);
    return Status::ok();
}

bool isDeviceIdAttestationRequested(const KeymasterArguments& params) {
    const hardware::hidl_vec<KeyParameter> paramsVec = params.getParameters();
    for (size_t i = 0; i < paramsVec.size(); ++i) {
        switch (paramsVec[i].tag) {
        case Tag::ATTESTATION_ID_BRAND:
        case Tag::ATTESTATION_ID_DEVICE:
        case Tag::ATTESTATION_ID_IMEI:
        case Tag::ATTESTATION_ID_MANUFACTURER:
        case Tag::ATTESTATION_ID_MEID:
        case Tag::ATTESTATION_ID_MODEL:
        case Tag::ATTESTATION_ID_PRODUCT:
        case Tag::ATTESTATION_ID_SERIAL:
            return true;
        default:
            break;
        }
    }
    return false;
}

Status KeyStoreService::attestKey(const String16& name, const KeymasterArguments& params,
                                  ::android::security::keymaster::KeymasterCertificateChain* chain,
                                  int32_t* aidl_return) {
    // check null output if method signature is updated and return ErrorCode::OUTPUT_PARAMETER_NULL
    if (!checkAllowedOperationParams(params.getParameters())) {
        *aidl_return = static_cast<int32_t>(KeyStoreServiceReturnCode(ErrorCode::INVALID_ARGUMENT));
        return Status::ok();
    }

    uid_t callingUid = IPCThreadState::self()->getCallingUid();

    if (isDeviceIdAttestationRequested(params) && (callingUid != AID_SYSTEM)) {
        // Only the system context may request Device ID attestation combined with key attestation.
        // Otherwise, There is a dedicated attestDeviceIds() method for device ID attestation.
        *aidl_return = static_cast<int32_t>(KeyStoreServiceReturnCode(ErrorCode::INVALID_ARGUMENT));
        return Status::ok();
    }

    AuthorizationSet mutableParams = params.getParameters();
    KeyStoreServiceReturnCode rc = updateParamsForAttestation(callingUid, &mutableParams);
    if (!rc.isOk()) {
        *aidl_return = static_cast<int32_t>(rc);
        return Status::ok();
    }

    Blob keyBlob;
    String8 name8(name);
    rc = mKeyStore->getKeyForName(&keyBlob, name8, callingUid, TYPE_KEYMASTER_10);
    if (!rc.isOk()) {
        *aidl_return = static_cast<int32_t>(rc);
        return Status::ok();
    }

    KeyStoreServiceReturnCode error;
    auto hidlCb = [&](ErrorCode ret, const hidl_vec<hidl_vec<uint8_t>>& certChain) {
        error = ret;
        if (!error.isOk()) {
            return;
        }
        if (chain) {
            *chain = KeymasterCertificateChain(certChain);
        }
    };

    auto hidlKey = blob2hidlVec(keyBlob);
    auto dev = mKeyStore->getDevice(keyBlob);
    rc = KS_HANDLE_HIDL_ERROR(dev->attestKey(hidlKey, mutableParams.hidl_data(), hidlCb));
    if (!rc.isOk()) {
        *aidl_return = static_cast<int32_t>(rc);
        return Status::ok();
    }
    *aidl_return = static_cast<int32_t>(error);
    return Status::ok();
}

Status
KeyStoreService::attestDeviceIds(const KeymasterArguments& params,
                                 ::android::security::keymaster::KeymasterCertificateChain* chain,
                                 int32_t* aidl_return) {
    // check null output if method signature is updated and return ErrorCode::OUTPUT_PARAMETER_NULL

    if (!checkAllowedOperationParams(params.getParameters())) {
        *aidl_return = static_cast<int32_t>(KeyStoreServiceReturnCode(ErrorCode::INVALID_ARGUMENT));
        return Status::ok();
    }

    if (!isDeviceIdAttestationRequested(params)) {
        // There is an attestKey() method for attesting keys without device ID attestation.
        *aidl_return = static_cast<int32_t>(KeyStoreServiceReturnCode(ErrorCode::INVALID_ARGUMENT));
        return Status::ok();
    }

    uid_t callingUid = IPCThreadState::self()->getCallingUid();
    sp<IBinder> binder = defaultServiceManager()->getService(String16("permission"));
    if (binder == 0) {
        *aidl_return =
            static_cast<int32_t>(KeyStoreServiceReturnCode(ErrorCode::CANNOT_ATTEST_IDS));
        return Status::ok();
    }
    if (!interface_cast<IPermissionController>(binder)->checkPermission(
            String16("android.permission.READ_PRIVILEGED_PHONE_STATE"),
            IPCThreadState::self()->getCallingPid(), callingUid)) {
        *aidl_return =
            static_cast<int32_t>(KeyStoreServiceReturnCode(ErrorCode::CANNOT_ATTEST_IDS));
        return Status::ok();
    }

    AuthorizationSet mutableParams = params.getParameters();
    KeyStoreServiceReturnCode rc = updateParamsForAttestation(callingUid, &mutableParams);
    if (!rc.isOk()) {
        *aidl_return = static_cast<int32_t>(rc);
        return Status::ok();
    }

    // Generate temporary key.
    sp<Keymaster> dev;
    SecurityLevel securityLevel;
    std::tie(dev, securityLevel) = mKeyStore->getMostSecureDevice();

    if (securityLevel == SecurityLevel::SOFTWARE) {
        *aidl_return = static_cast<int32_t>(ResponseCode::SYSTEM_ERROR);
        return Status::ok();
    }

    KeyStoreServiceReturnCode error;
    ::std::vector<uint8_t> hidlKey;

    AuthorizationSet keyCharacteristics;
    keyCharacteristics.push_back(TAG_PURPOSE, KeyPurpose::VERIFY);
    keyCharacteristics.push_back(TAG_ALGORITHM, Algorithm::EC);
    keyCharacteristics.push_back(TAG_DIGEST, Digest::SHA_2_256);
    keyCharacteristics.push_back(TAG_NO_AUTH_REQUIRED);
    keyCharacteristics.push_back(TAG_EC_CURVE, EcCurve::P_256);
    auto generateHidlCb = [&](ErrorCode ret, const ::std::vector<uint8_t>& hidlKeyBlob,
                              const KeyCharacteristics&) {
        error = ret;
        if (!error.isOk()) {
            return;
        }
        hidlKey = hidlKeyBlob;
    };

    rc = KS_HANDLE_HIDL_ERROR(dev->generateKey(keyCharacteristics.hidl_data(), generateHidlCb));
    if (!rc.isOk()) {
        *aidl_return = static_cast<int32_t>(rc);
        return Status::ok();
    }
    if (!error.isOk()) {
        *aidl_return = static_cast<int32_t>(error);
        return Status::ok();
    }

    // Attest key and device IDs.
    auto attestHidlCb = [&](ErrorCode ret, const hidl_vec<hidl_vec<uint8_t>>& certChain) {
        error = ret;
        if (!error.isOk()) {
            return;
        }
        *chain = ::android::security::keymaster::KeymasterCertificateChain(certChain);
    };
    KeyStoreServiceReturnCode attestationRc =
        KS_HANDLE_HIDL_ERROR(dev->attestKey(hidlKey, mutableParams.hidl_data(), attestHidlCb));

    // Delete temporary key.
    KeyStoreServiceReturnCode deletionRc = KS_HANDLE_HIDL_ERROR(dev->deleteKey(hidlKey));

    if (!attestationRc.isOk()) {
        *aidl_return = static_cast<int32_t>(attestationRc);
        return Status::ok();
    }
    if (!error.isOk()) {
        *aidl_return = static_cast<int32_t>(error);
        return Status::ok();
    }
    *aidl_return = static_cast<int32_t>(deletionRc);
    return Status::ok();
}

Status KeyStoreService::onDeviceOffBody(int32_t* aidl_return) {
    // TODO(tuckeris): add permission check.  This should be callable from ClockworkHome only.
    mAuthTokenTable.onDeviceOffBody();
    *aidl_return = static_cast<int32_t>(ResponseCode::NO_ERROR);
    return Status::ok();
}

#define AIDL_RETURN(rc)                                                                            \
    (*_aidl_return = static_cast<int32_t>(KeyStoreServiceReturnCode(rc)), Status::ok())

Status KeyStoreService::importWrappedKey(
    const ::android::String16& wrappedKeyAlias, const ::std::vector<uint8_t>& wrappedKey,
    const ::android::String16& wrappingKeyAlias, const ::std::vector<uint8_t>& maskingKey,
    const KeymasterArguments& params, int64_t rootSid, int64_t fingerprintSid,
    ::android::security::keymaster::KeyCharacteristics* outCharacteristics, int32_t* _aidl_return) {

    uid_t callingUid = IPCThreadState::self()->getCallingUid();

    if (!checkBinderPermission(P_INSERT, callingUid)) {
        return AIDL_RETURN(ResponseCode::PERMISSION_DENIED);
    }

    Blob wrappingKeyBlob;
    String8 wrappingKeyName8(wrappingKeyAlias);
    KeyStoreServiceReturnCode rc =
        mKeyStore->getKeyForName(&wrappingKeyBlob, wrappingKeyName8, callingUid, TYPE_KEYMASTER_10);
    if (!rc.isOk()) {
        return AIDL_RETURN(rc);
    }

    SecurityLevel securityLevel = wrappingKeyBlob.getSecurityLevel();
    auto dev = mKeyStore->getDevice(securityLevel);
    if (!dev) {
        return AIDL_RETURN(ErrorCode::HARDWARE_TYPE_UNAVAILABLE);
    }

    auto hidlWrappingKey = blob2hidlVec(wrappingKeyBlob);
    String8 wrappedKeyAlias8(wrappedKeyAlias);

    KeyStoreServiceReturnCode error;

    auto hidlCb = [&](ErrorCode ret, const ::std::vector<uint8_t>& keyBlob,
                      const KeyCharacteristics& keyCharacteristics) {
        error = ret;
        if (!error.isOk()) {
            return;
        }
        if (outCharacteristics) {
            *outCharacteristics =
                ::android::security::keymaster::KeyCharacteristics(keyCharacteristics);
        }

        // Write the key:
        String8 filename(
            mKeyStore->getKeyNameForUidWithDir(wrappedKeyAlias8, callingUid, ::TYPE_KEYMASTER_10));

        Blob ksBlob(&keyBlob[0], keyBlob.size(), NULL, 0, ::TYPE_KEYMASTER_10);
        ksBlob.setSecurityLevel(securityLevel);

        if (containsTag(keyCharacteristics.hardwareEnforced, Tag::USER_SECURE_ID)) {
            ksBlob.setSuperEncrypted(true);
        }

        error = mKeyStore->put(filename.string(), &ksBlob, get_user_id(callingUid));
    };

    rc = KS_HANDLE_HIDL_ERROR(dev->importWrappedKey(wrappedKey, hidlWrappingKey, maskingKey,
                                                    params.getParameters(), rootSid, fingerprintSid,
                                                    hidlCb));

    // possible hidl error
    if (!rc.isOk()) {
        return AIDL_RETURN(rc);
    }
    // now check error from callback
    if (!error.isOk()) {
        return AIDL_RETURN(error);
    }

    // Write the characteristics:
    String8 cFilename(mKeyStore->getKeyNameForUidWithDir(wrappedKeyAlias8, callingUid,
                                                         ::TYPE_KEY_CHARACTERISTICS));

    AuthorizationSet opParams = params.getParameters();
    std::stringstream kcStream;
    opParams.Serialize(&kcStream);
    if (kcStream.bad()) {
        return AIDL_RETURN(ResponseCode::SYSTEM_ERROR);
    }
    auto kcBuf = kcStream.str();

    Blob charBlob(reinterpret_cast<const uint8_t*>(kcBuf.data()), kcBuf.size(), NULL, 0,
                  ::TYPE_KEY_CHARACTERISTICS);
    charBlob.setSecurityLevel(securityLevel);

    return AIDL_RETURN(mKeyStore->put(cFilename.string(), &charBlob, get_user_id(callingUid)));
}

Status KeyStoreService::presentConfirmationPrompt(const sp<IBinder>& listener,
                                                  const String16& promptText,
                                                  const ::std::vector<uint8_t>& extraData,
                                                  const String16& locale, int32_t uiOptionsAsFlags,
                                                  int32_t* aidl_return) {
    return mConfirmationManager->presentConfirmationPrompt(listener, promptText, extraData, locale,
                                                           uiOptionsAsFlags, aidl_return);
}

Status KeyStoreService::cancelConfirmationPrompt(const sp<IBinder>& listener,
                                                 int32_t* aidl_return) {
    return mConfirmationManager->cancelConfirmationPrompt(listener, aidl_return);
}

Status KeyStoreService::isConfirmationPromptSupported(bool* aidl_return) {
    return mConfirmationManager->isConfirmationPromptSupported(aidl_return);
}

/**
 * Prune the oldest pruneable operation.
 */
bool KeyStoreService::pruneOperation() {
    sp<IBinder> oldest = mOperationMap.getOldestPruneableOperation();
    ALOGD("Trying to prune operation %p", oldest.get());
    size_t op_count_before_abort = mOperationMap.getOperationCount();
    // We mostly ignore errors from abort() because all we care about is whether at least
    // one operation has been removed.
    int32_t abort_error;
    abort(oldest, &abort_error);
    if (mOperationMap.getOperationCount() >= op_count_before_abort) {
        ALOGE("Failed to abort pruneable operation %p, error: %d", oldest.get(), abort_error);
        return false;
    }
    return true;
}

/**
 * Get the effective target uid for a binder operation that takes an
 * optional uid as the target.
 */
uid_t KeyStoreService::getEffectiveUid(int32_t targetUid) {
    if (targetUid == UID_SELF) {
        return IPCThreadState::self()->getCallingUid();
    }
    return static_cast<uid_t>(targetUid);
}

/**
 * Check if the caller of the current binder method has the required
 * permission and if acting on other uids the grants to do so.
 */
bool KeyStoreService::checkBinderPermission(perm_t permission, int32_t targetUid) {
    uid_t callingUid = IPCThreadState::self()->getCallingUid();
    pid_t spid = IPCThreadState::self()->getCallingPid();
    if (!has_permission(callingUid, permission, spid)) {
        ALOGW("permission %s denied for %d", get_perm_label(permission), callingUid);
        return false;
    }
    if (!is_granted_to(callingUid, getEffectiveUid(targetUid))) {
        ALOGW("uid %d not granted to act for %d", callingUid, targetUid);
        return false;
    }
    return true;
}

/**
 * Check if the caller of the current binder method has the required
 * permission and the target uid is the caller or the caller is system.
 */
bool KeyStoreService::checkBinderPermissionSelfOrSystem(perm_t permission, int32_t targetUid) {
    uid_t callingUid = IPCThreadState::self()->getCallingUid();
    pid_t spid = IPCThreadState::self()->getCallingPid();
    if (!has_permission(callingUid, permission, spid)) {
        ALOGW("permission %s denied for %d", get_perm_label(permission), callingUid);
        return false;
    }
    return getEffectiveUid(targetUid) == callingUid || callingUid == AID_SYSTEM;
}

/**
 * Check if the caller of the current binder method has the required
 * permission or the target of the operation is the caller's uid. This is
 * for operation where the permission is only for cross-uid activity and all
 * uids are allowed to act on their own (ie: clearing all entries for a
 * given uid).
 */
bool KeyStoreService::checkBinderPermissionOrSelfTarget(perm_t permission, int32_t targetUid) {
    uid_t callingUid = IPCThreadState::self()->getCallingUid();
    if (getEffectiveUid(targetUid) == callingUid) {
        return true;
    } else {
        return checkBinderPermission(permission, targetUid);
    }
}

/**
 * Helper method to check that the caller has the required permission as
 * well as the keystore is in the unlocked state if checkUnlocked is true.
 *
 * Returns NO_ERROR on success, PERMISSION_DENIED on a permission error and
 * otherwise the state of keystore when not unlocked and checkUnlocked is
 * true.
 */
KeyStoreServiceReturnCode
KeyStoreService::checkBinderPermissionAndKeystoreState(perm_t permission, int32_t targetUid,
                                                       bool checkUnlocked) {
    if (!checkBinderPermission(permission, targetUid)) {
        return ResponseCode::PERMISSION_DENIED;
    }
    State state = mKeyStore->getState(get_user_id(getEffectiveUid(targetUid)));
    if (checkUnlocked && !isKeystoreUnlocked(state)) {
        // All State values coincide with ResponseCodes
        return static_cast<ResponseCode>(state);
    }

    return ResponseCode::NO_ERROR;
}

bool KeyStoreService::isKeystoreUnlocked(State state) {
    switch (state) {
    case ::STATE_NO_ERROR:
        return true;
    case ::STATE_UNINITIALIZED:
    case ::STATE_LOCKED:
        return false;
    }
    return false;
}

/**
 * Check that all KeyParameters provided by the application are allowed. Any parameter that keystore
 * adds itself should be disallowed here.
 */
bool KeyStoreService::checkAllowedOperationParams(const hidl_vec<KeyParameter>& params) {
    for (size_t i = 0; i < params.size(); ++i) {
        switch (params[i].tag) {
        case Tag::ATTESTATION_APPLICATION_ID:
        case Tag::RESET_SINCE_ID_ROTATION:
            return false;
        default:
            break;
        }
    }
    return true;
}

ErrorCode KeyStoreService::getOperationCharacteristics(const hidl_vec<uint8_t>& key,
                                                       sp<Keymaster>* dev,
                                                       const AuthorizationSet& params,
                                                       KeyCharacteristics* out) {
    ::std::vector<uint8_t> clientId;
    ::std::vector<uint8_t> appData;
    for (auto param : params) {
        if (param.tag == Tag::APPLICATION_ID) {
            clientId = authorizationValue(TAG_APPLICATION_ID, param).value();
        } else if (param.tag == Tag::APPLICATION_DATA) {
            appData = authorizationValue(TAG_APPLICATION_DATA, param).value();
        }
    }
    ErrorCode error = ErrorCode::OK;

    auto hidlCb = [&](ErrorCode ret, const KeyCharacteristics& keyCharacteristics) {
        error = ret;
        if (error != ErrorCode::OK) {
            return;
        }
        if (out) *out = keyCharacteristics;
    };

    ErrorCode rc =
        KS_HANDLE_HIDL_ERROR((*dev)->getKeyCharacteristics(key, clientId, appData, hidlCb));
    if (rc != ErrorCode::OK) {
        return rc;
    }
    return error;
}

/**
 * Get the auth token for this operation from the auth token table.
 *
 * Returns ResponseCode::NO_ERROR if the auth token was set or none was required.
 *         ::OP_AUTH_NEEDED if it is a per op authorization, no
 *         authorization token exists for that operation and
 *         failOnTokenMissing is false.
 *         KM_ERROR_KEY_USER_NOT_AUTHENTICATED if there is no valid auth
 *         token for the operation
 */
std::pair<KeyStoreServiceReturnCode, HardwareAuthToken>
KeyStoreService::getAuthToken(const KeyCharacteristics& characteristics, uint64_t handle,
                              KeyPurpose purpose, bool failOnTokenMissing) {

    AuthorizationSet allCharacteristics(characteristics.softwareEnforced);
    allCharacteristics.append(characteristics.hardwareEnforced.begin(),
                              characteristics.hardwareEnforced.end());

    const HardwareAuthToken* authToken = nullptr;
    AuthTokenTable::Error err = mAuthTokenTable.FindAuthorization(
        allCharacteristics, static_cast<KeyPurpose>(purpose), handle, &authToken);

    KeyStoreServiceReturnCode rc;

    switch (err) {
    case AuthTokenTable::OK:
    case AuthTokenTable::AUTH_NOT_REQUIRED:
        rc = ResponseCode::NO_ERROR;
        break;

    case AuthTokenTable::AUTH_TOKEN_NOT_FOUND:
    case AuthTokenTable::AUTH_TOKEN_EXPIRED:
    case AuthTokenTable::AUTH_TOKEN_WRONG_SID:
        ALOGE("getAuthToken failed: %d", err);  // STOPSHIP: debug only, to be removed
        rc = ErrorCode::KEY_USER_NOT_AUTHENTICATED;
        break;

    case AuthTokenTable::OP_HANDLE_REQUIRED:
        rc = failOnTokenMissing ? KeyStoreServiceReturnCode(ErrorCode::KEY_USER_NOT_AUTHENTICATED)
                                : KeyStoreServiceReturnCode(ResponseCode::OP_AUTH_NEEDED);
        break;

    default:
        ALOGE("Unexpected FindAuthorization return value %d", err);
        rc = ErrorCode::INVALID_ARGUMENT;
    }

    return {rc, authToken ? std::move(*authToken) : HardwareAuthToken()};
}

/**
 * Add the auth token for the operation to the param list if the operation
 * requires authorization. Uses the cached result in the OperationMap if available
 * otherwise gets the token from the AuthTokenTable and caches the result.
 *
 * Returns ResponseCode::NO_ERROR if the auth token was added or not needed.
 *         KM_ERROR_KEY_USER_NOT_AUTHENTICATED if the operation is not
 *         authenticated.
 *         KM_ERROR_INVALID_OPERATION_HANDLE if token is not a valid
 *         operation token.
 */
std::pair<KeyStoreServiceReturnCode, const HardwareAuthToken&>
KeyStoreService::getOperationAuthTokenIfNeeded(const sp<IBinder>& token) {
    static HardwareAuthToken emptyToken = {};

    auto getOpResult = mOperationMap.getOperation(token);
    if (!getOpResult.isOk()) return {ErrorCode::INVALID_OPERATION_HANDLE, emptyToken};
    const auto& op = getOpResult.value();

    if (!op.hasAuthToken()) {
        KeyStoreServiceReturnCode rc;
        HardwareAuthToken found;
        std::tie(rc, found) = getAuthToken(op.characteristics, op.handle, op.purpose);
        if (!rc.isOk()) return {rc, emptyToken};
        mOperationMap.setOperationAuthToken(token, std::move(found));
    }

    return {ResponseCode::NO_ERROR, op.authToken};
}

/**
 * Translate a result value to a legacy return value. All keystore errors are
 * preserved and keymaster errors become SYSTEM_ERRORs
 */
KeyStoreServiceReturnCode KeyStoreService::translateResultToLegacyResult(int32_t result) {
    if (result > 0) return static_cast<ResponseCode>(result);
    return ResponseCode::SYSTEM_ERROR;
}

static NullOr<const Algorithm&> getKeyAlgoritmFromKeyCharacteristics(
    const ::android::security::keymaster::KeyCharacteristics& characteristics) {
    for (const auto& param : characteristics.hardwareEnforced.getParameters()) {
        auto algo = authorizationValue(TAG_ALGORITHM, param);
        if (algo.isOk()) return algo;
    }
    for (const auto& param : characteristics.softwareEnforced.getParameters()) {
        auto algo = authorizationValue(TAG_ALGORITHM, param);
        if (algo.isOk()) return algo;
    }
    return {};
}

void KeyStoreService::addLegacyBeginParams(const String16& name, AuthorizationSet* params) {
    // All legacy keys are DIGEST_NONE/PAD_NONE.
    params->push_back(TAG_DIGEST, Digest::NONE);
    params->push_back(TAG_PADDING, PaddingMode::NONE);

    // Look up the algorithm of the key.
    ::android::security::keymaster::KeyCharacteristics characteristics;
    int32_t result;
    auto rc = getKeyCharacteristics(name, ::android::security::keymaster::KeymasterBlob(),
                                    ::android::security::keymaster::KeymasterBlob(), UID_SELF,
                                    &characteristics, &result);
    if (!rc.isOk()) {
        ALOGE("Failed to get key characteristics");
        return;
    }
    auto algorithm = getKeyAlgoritmFromKeyCharacteristics(characteristics);
    if (!algorithm.isOk()) {
        ALOGE("getKeyCharacteristics did not include KM_TAG_ALGORITHM");
        return;
    }
    params->push_back(TAG_ALGORITHM, algorithm.value());
}

KeyStoreServiceReturnCode KeyStoreService::doLegacySignVerify(const String16& name,
                                                              const hidl_vec<uint8_t>& data,
                                                              hidl_vec<uint8_t>* out,
                                                              const hidl_vec<uint8_t>& signature,
                                                              KeyPurpose purpose) {

    std::basic_stringstream<uint8_t> outBuffer;
    OperationResult result;
    AuthorizationSet inArgs;
    addLegacyBeginParams(name, &inArgs);
    sp<IBinder> appToken(new BBinder);
    sp<IBinder> token;

    begin(appToken, name, static_cast<int32_t>(purpose), true,
          KeymasterArguments(inArgs.hidl_data()), ::std::vector<uint8_t>(), UID_SELF, &result);
    if (!result.resultCode.isOk()) {
        if (result.resultCode == ResponseCode::KEY_NOT_FOUND) {
            ALOGW("Key not found");
        } else {
            ALOGW("Error in begin: %d", int32_t(result.resultCode));
        }
        return translateResultToLegacyResult(result.resultCode);
    }
    inArgs.Clear();
    token = result.token;
    size_t consumed = 0;
    size_t lastConsumed = 0;
    hidl_vec<uint8_t> data_view;
    do {
        data_view.setToExternal(const_cast<uint8_t*>(&data[consumed]), data.size() - consumed);
        update(token, KeymasterArguments(inArgs.hidl_data()), data_view, &result);
        if (result.resultCode != ResponseCode::NO_ERROR) {
            ALOGW("Error in update: %d", int32_t(result.resultCode));
            return translateResultToLegacyResult(result.resultCode);
        }
        if (out) {
            outBuffer.write(&result.data[0], result.data.size());
        }
        lastConsumed = result.inputConsumed;
        consumed += lastConsumed;
    } while (consumed < data.size() && lastConsumed > 0);

    if (consumed != data.size()) {
        ALOGW("Not all data consumed. Consumed %zu of %zu", consumed, data.size());
        return ResponseCode::SYSTEM_ERROR;
    }

    finish(token, KeymasterArguments(inArgs.hidl_data()), signature, ::std::vector<uint8_t>(),
           &result);
    if (result.resultCode != ResponseCode::NO_ERROR) {
        ALOGW("Error in finish: %d", int32_t(result.resultCode));
        return translateResultToLegacyResult(result.resultCode);
    }
    if (out) {
        outBuffer.write(&result.data[0], result.data.size());
    }

    if (out) {
        auto buf = outBuffer.str();
        out->resize(buf.size());
        memcpy(&(*out)[0], buf.data(), out->size());
    }

    return ResponseCode::NO_ERROR;
}

KeyStoreServiceReturnCode KeyStoreService::upgradeKeyBlob(const String16& name, uid_t uid,
                                                          const AuthorizationSet& params,
                                                          Blob* blob) {
    // Read the blob rather than assuming the caller provided the right name/uid/blob triplet.
    String8 name8(name);
    KeyStoreServiceReturnCode responseCode =
        mKeyStore->getKeyForName(blob, name8, uid, TYPE_KEYMASTER_10);
    if (responseCode != ResponseCode::NO_ERROR) {
        return responseCode;
    }
    ALOGI("upgradeKeyBlob %s %d", name8.string(), uid);

    auto hidlKey = blob2hidlVec(*blob);
    auto dev = mKeyStore->getDevice(*blob);

    KeyStoreServiceReturnCode error;
    auto hidlCb = [&](ErrorCode ret, const ::std::vector<uint8_t>& upgradedKeyBlob) {
        error = ret;
        if (!error.isOk()) {
            if (error == ErrorCode::INVALID_KEY_BLOB) {
                log_key_integrity_violation(name8, uid);
            }
            return;
        }

        auto filename = mKeyStore->getBlobFileNameIfExists(name8, uid, ::TYPE_KEYMASTER_10);
        if (!filename.isOk()) {
            ALOGI("trying to upgrade a non existing blob");
            return;
        }
        error = mKeyStore->del(filename.value().string(), ::TYPE_ANY, get_user_id(uid));
        if (!error.isOk()) {
            ALOGI("upgradeKeyBlob keystore->del failed %d", (int)error);
            return;
        }

        Blob newBlob(&upgradedKeyBlob[0], upgradedKeyBlob.size(), nullptr /* info */,
                     0 /* infoLength */, ::TYPE_KEYMASTER_10);
        newBlob.setSecurityLevel(blob->getSecurityLevel());
        newBlob.setEncrypted(blob->isEncrypted());
        newBlob.setSuperEncrypted(blob->isSuperEncrypted());
        newBlob.setCriticalToDeviceEncryption(blob->isCriticalToDeviceEncryption());

        error = mKeyStore->put(filename.value().string(), &newBlob, get_user_id(uid));
        if (!error.isOk()) {
            ALOGI("upgradeKeyBlob keystore->put failed %d", (int)error);
            return;
        }

        // Re-read blob for caller.  We can't use newBlob because writing it modified it.
        error = mKeyStore->getKeyForName(blob, name8, uid, TYPE_KEYMASTER_10);
    };

    KeyStoreServiceReturnCode rc =
        KS_HANDLE_HIDL_ERROR(dev->upgradeKey(hidlKey, params.hidl_data(), hidlCb));
    if (!rc.isOk()) {
        return rc;
    }

    return error;
}

<<<<<<< HEAD
Status KeyStoreService::onKeyguardVisibilityChanged(bool /*isShowing*/, int32_t /*userId*/,
                                                    int32_t* /*aidl_return*/) {
    // TODO(67752510)
=======
Status KeyStoreService::onKeyguardVisibilityChanged(bool isShowing, int32_t userId,
                                                    int32_t* aidl_return) {
    enforcement_policy.set_device_locked(isShowing, userId);
    *aidl_return = static_cast<int32_t>(ResponseCode::NO_ERROR);
>>>>>>> de5eee4f

    return Status::ok();
}

}  // namespace keystore<|MERGE_RESOLUTION|>--- conflicted
+++ resolved
@@ -2231,16 +2231,10 @@
     return error;
 }
 
-<<<<<<< HEAD
-Status KeyStoreService::onKeyguardVisibilityChanged(bool /*isShowing*/, int32_t /*userId*/,
-                                                    int32_t* /*aidl_return*/) {
-    // TODO(67752510)
-=======
 Status KeyStoreService::onKeyguardVisibilityChanged(bool isShowing, int32_t userId,
                                                     int32_t* aidl_return) {
     enforcement_policy.set_device_locked(isShowing, userId);
     *aidl_return = static_cast<int32_t>(ResponseCode::NO_ERROR);
->>>>>>> de5eee4f
 
     return Status::ok();
 }
